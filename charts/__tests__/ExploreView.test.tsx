--- conflicted
+++ resolved
@@ -26,7 +26,8 @@
 }
 
 function mockDataResponse() {
-    xhrMock.get(url, { body: variableJson })
+    xhrMock.get(variableUrl, { body: variableJson })
+    xhrMock.get(indicatorsUrl, { body: indicatorsJson })
 }
 
 async function updateViewWhenReady(exploreView: ReactWrapper) {
@@ -39,33 +40,21 @@
     beforeAll(() => xhrMock.setup())
     afterAll(() => xhrMock.teardown())
 
-    function mockDataResponse() {
-        xhrMock.get(variableUrl, { body: variableJson })
-        xhrMock.get(indicatorsUrl, { body: indicatorsJson })
-    }
-
     it("renders a chart", () => {
         mockDataResponse()
         const view = shallow(<ExploreView bounds={bounds} store={getStore()} />)
         expect(view.find(ChartView)).toHaveLength(1)
     })
 
-<<<<<<< HEAD
-    describe("chart types", () => {
-        async function updateViewWhenReady(exploreView: ReactWrapper) {
-            const chartView = exploreView.find(ChartView).first()
-            await (chartView.instance() as ChartView).readyPromise
-            exploreView.update()
-        }
-=======
     describe("when you render with url params", () => {
-        beforeAll(() => xhrMock.setup())
-        afterAll(() => xhrMock.teardown())
-
         async function renderWithQueryStr(queryStr: string) {
             mockDataResponse()
             const view = mount(
-                <ExploreView bounds={bounds} queryStr={queryStr} />
+                <ExploreView
+                    bounds={bounds}
+                    store={getStore()}
+                    queryStr={queryStr}
+                />
             )
             await updateViewWhenReady(view)
             return view
@@ -85,10 +74,6 @@
     })
 
     describe("chart types", () => {
-        beforeAll(() => xhrMock.setup())
-        afterAll(() => xhrMock.teardown())
->>>>>>> 22fcd6b3
-
         it("displays chart types", () => {
             mockDataResponse()
             const view = mount(
