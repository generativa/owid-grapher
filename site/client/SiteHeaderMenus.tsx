import * as React from "react"
import * as ReactDOM from "react-dom"
import {
    observable,
    action,
    reaction,
    runInAction,
    IReactionDisposer
} from "mobx"
import { observer } from "mobx-react"
import { HeaderSearch } from "./HeaderSearch"
import { CategoryWithEntries, EntryMeta } from "db/wpdb"
import classnames from "classnames"
import { find } from "lodash"
import { bind } from "decko"

import { FontAwesomeIcon } from "@fortawesome/react-fontawesome"
import { faSearch } from "@fortawesome/free-solid-svg-icons/faSearch"
import { faBars } from "@fortawesome/free-solid-svg-icons/faBars"
import { faExternalLinkAlt } from "@fortawesome/free-solid-svg-icons/faExternalLinkAlt"
import { faAngleDown } from "@fortawesome/free-solid-svg-icons/faAngleDown"
import { faAngleUp } from "@fortawesome/free-solid-svg-icons/faAngleUp"

import { AmazonMenu } from "./AmazonMenu"

@observer
export class Header extends React.Component<{
    categories: CategoryWithEntries[]
}> {
    @observable.ref dropdownIsOpen: boolean = false

    dropdownOpenTimeoutId?: number // ID of the timeout that will set isOpen to true
    dropdownCloseTimeoutId?: number // ID of the timeout that will set isOpen to false
    dropdownLastOpened?: number // Timestamp of the last time isOpen was set to true

    // Mobile menu toggles
    @observable showSearch: boolean = false
    @observable showCategories: boolean = false

    dispose!: IReactionDisposer

    componentDidMount() {
        this.dispose = reaction(
            () => this.dropdownIsOpen,
            () => {
                if (this.dropdownIsOpen) this.dropdownLastOpened = Date.now()
            }
        )
    }

    componentWillUnmount() {
        this.dispose()
    }

    @action.bound onToggleSearch() {
        this.showSearch = !this.showSearch
    }

    @action.bound onToggleCategories() {
        this.showCategories = !this.showCategories
    }

    @action.bound setOpen(open: boolean) {
        this.dropdownIsOpen = open
        this.clearOpenTimeout()
        this.clearCloseTimeout()
    }

    @action.bound scheduleOpenTimeout(delay: number) {
        this.dropdownOpenTimeoutId = window.setTimeout(
            () => this.setOpen(true),
            delay
        )
        this.clearCloseTimeout()
    }

    @action.bound scheduleCloseTimeout(delay: number) {
        this.dropdownCloseTimeoutId = window.setTimeout(
            () => this.setOpen(false),
            delay
        )
        this.clearOpenTimeout()
    }

    @action.bound clearOpenTimeout() {
        if (this.dropdownOpenTimeoutId) {
            clearTimeout(this.dropdownOpenTimeoutId)
            this.dropdownOpenTimeoutId = undefined
        }
    }

    @action.bound clearCloseTimeout() {
        if (this.dropdownCloseTimeoutId) {
            clearTimeout(this.dropdownCloseTimeoutId)
            this.dropdownCloseTimeoutId = undefined
        }
    }

    @action.bound onDropdownButtonClick(
        event: React.MouseEvent<HTMLAnchorElement>
    ) {
        event.preventDefault()
        // Only close the menu if it's been open for a while, to avoid accidentally closing it while it's appearing.
        if (
            this.dropdownIsOpen &&
            this.dropdownLastOpened !== undefined &&
            this.dropdownLastOpened + 500 < Date.now()
        ) {
            this.setOpen(false)
        } else {
            this.setOpen(true)
        }
    }

    render() {
        const { categories } = this.props

        return (
            <React.Fragment>
                <div className="wrapper site-navigation-bar">
                    <div className="site-logo">
                        <a
                            href="/"
                            data-track-click
                            data-track-note="header-navigation"
                        >
                            Our World
                            <br /> in Data
                        </a>
                    </div>
                    <nav className="site-navigation">
                        <div className="topics-button-wrapper">
                            <a
                                href="/#entries"
                                className={classnames("topics-button", {
                                    active: this.dropdownIsOpen
                                })}
                                onMouseEnter={() =>
                                    this.scheduleOpenTimeout(200)
                                }
                                onMouseLeave={() =>
                                    this.scheduleCloseTimeout(100)
                                }
                                onClick={this.onDropdownButtonClick}
                            >
                                <div className="label">
                                    Articles <br />
                                    <strong>by topic</strong>
                                </div>
                                <div className="icon">
                                    <svg width="12" height="6">
                                        <path
                                            d="M0,0 L12,0 L6,6 Z"
                                            fill="currentColor"
                                        />
                                    </svg>
                                </div>
                            </a>
                            <DesktopTopicsMenu
                                categories={categories}
                                isOpen={this.dropdownIsOpen}
                                onMouseEnter={() => this.setOpen(true)}
                                onMouseLeave={() =>
                                    this.scheduleCloseTimeout(350)
                                }
                            />
                        </div>
                        <div>
                            <div className="site-primary-navigation">
                                <HeaderSearch />
                                <ul className="site-primary-links">
                                    <li>
                                        <a
                                            href="/blog"
                                            data-track-click
                                            data-track-note="header-navigation"
                                        >
                                            Latest
                                        </a>
                                    </li>
                                    <li>
                                        <a
                                            href="/about"
                                            data-track-click
                                            data-track-note="header-navigation"
                                        >
                                            About
                                        </a>
                                    </li>
                                    <li>
                                        <a
                                            href="/donate"
                                            data-track-click
                                            data-track-note="header-navigation"
                                        >
                                            Donate
                                        </a>
                                    </li>
                                </ul>
                            </div>
                            <div className="site-secondary-navigation">
                                <ul className="site-secondary-links">
                                    <li>
                                        <a
                                            href="/charts"
                                            data-track-click
                                            data-track-note="header-navigation"
                                        >
                                            All charts
                                        </a>
                                    </li>
                                    {/* <li><a href="/teaching" data-track-click data-track-note="header-navigation">Teaching Hub</a></li> */}
                                    <li>
                                        <a
                                            href="https://sdg-tracker.org"
                                            data-track-click
                                            data-track-note="header-navigation"
                                        >
                                            Sustainable Development Goals
                                            Tracker
                                        </a>
                                    </li>
                                </ul>
                            </div>
                        </div>
                    </nav>
<<<<<<< HEAD
                    <div className="header-logos-wrapper md-up">
=======
                    <div className="header-logos-wrapper">
>>>>>>> 861de610
                        <a
                            href="https://www.oxfordmartin.ox.ac.uk/global-development"
                            className="oxford-logo"
                        >
                            <img
                                src="/oxford-logo-transparent.png"
                                alt="University of Oxford logo"
                            />
                        </a>
                        <a
                            href="https://global-change-data-lab.org/"
                            className="gcdl-logo"
                        >
                            <img
                                src="/gcdl-logo-narrow.png"
                                alt="Global Change Data Lab logo"
                            />
                        </a>
                    </div>
                    <div className="mobile-site-navigation">
                        <button
                            onClick={this.onToggleSearch}
                            data-track-click
                            data-track-note="mobile-search-button"
                        >
                            <FontAwesomeIcon icon={faSearch} />
                        </button>
                        <button
                            onClick={this.onToggleCategories}
                            data-track-click
                            data-track-note="mobile-hamburger-button"
                        >
                            <FontAwesomeIcon icon={faBars} />
                        </button>
                    </div>
                </div>
                {this.showSearch && (
                    <div className="search-dropdown sm-only">
                        <form id="search-nav" action="/search" method="GET">
                            <input
                                type="search"
                                name="q"
                                placeholder="Search..."
                                autoFocus
                            />
                        </form>
                    </div>
                )}
                {this.showCategories && (
                    <MobileTopicsMenu categories={this.props.categories} />
                )}
            </React.Fragment>
        )
    }
}

const renderEntry = (entry: EntryMeta): JSX.Element => {
    return (
        <li key={entry.slug}>
            <a
                href={`/${entry.slug}`}
                className="item"
                data-track-click
                data-track-note="header-navigation"
            >
                <span className="label">{entry.title}</span>
            </a>
        </li>
    )
}

@observer
export class DesktopTopicsMenu extends React.Component<{
    categories: CategoryWithEntries[]
    isOpen: boolean
    onMouseEnter: (ev: React.MouseEvent<HTMLDivElement>) => void
    onMouseLeave: (ev: React.MouseEvent<HTMLDivElement>) => void
}> {
    @observable.ref activeCategory?: CategoryWithEntries
    submenuRef: React.RefObject<HTMLUListElement> = React.createRef()

    @action.bound setCategory(category?: CategoryWithEntries) {
        this.activeCategory = category
    }

    @bind onActivate(categorySlug: string) {
        if (categorySlug) {
            const category = find(
                this.props.categories,
                c => c.slug === categorySlug
            )
            if (category) this.setCategory(category)
        }
    }

    @bind onDeactivate(categorySlug: string) {
        if (categorySlug) {
            const category = find(
                this.props.categories,
                c => c.slug === categorySlug
            )
            if (category === this.activeCategory) this.setCategory(undefined)
        }
    }

    render() {
        const { activeCategory } = this
        const { categories, isOpen, onMouseEnter, onMouseLeave } = this.props

        let sizeClass = ""

        if (activeCategory) {
            sizeClass =
                // Count root and subcategories entries
                activeCategory.subcategories.reduce(
                    (acc: number, subcategory) =>
                        subcategory.entries.length + acc,
                    activeCategory.entries.length
                ) > 10
                    ? "two-column"
                    : "one-column"
        }

        return (
            <div
                className={classnames("topics-dropdown", sizeClass, {
                    open: isOpen
                })}
                onMouseEnter={onMouseEnter}
                onMouseLeave={onMouseLeave}
                aria-hidden={isOpen}
            >
                <div className="menu">
                    <AmazonMenu
                        onActivate={this.onActivate}
                        onDeactivate={this.onDeactivate}
                        submenuRect={
                            this.submenuRef.current &&
                            this.submenuRef.current.getBoundingClientRect()
                        }
                    >
                        <ul>
                            {categories.map(category => (
                                <li
                                    key={category.slug}
                                    className={
                                        category === activeCategory
                                            ? "active item"
                                            : "item"
                                    }
                                    data-submenu-id={category.slug}
                                >
                                    <span className="label">
                                        {category.name}
                                    </span>
                                    <span className="icon">
                                        <svg width="5" height="10">
                                            <path
                                                d="M0,0 L5,5 L0,10 Z"
                                                fill="currentColor"
                                            />
                                        </svg>
                                    </span>
                                </li>
                            ))}
                            <hr />
                            <a
                                href="http://sdg-tracker.org"
                                className="item"
                                data-submenu-id
                                data-track-click
                                data-track-note="header-navigation"
                            >
                                <span className="label">
                                    Sustainable Development Goals Tracker
                                </span>
                                <span className="icon">
                                    <FontAwesomeIcon icon={faExternalLinkAlt} />
                                </span>
                            </a>
                            {/* An extra "Index" menu item, for when we have the Index page. */}
                            {/* <a href="/index" className="item" data-track-click data-track-note="header-navigation">
                        <span className="label">Index of all topics</span>
                        <span className="icon">
                            <FontAwesomeIcon icon={faExternalLinkAlt} />
                        </span>
                    </a> */}
                        </ul>
                    </AmazonMenu>
                </div>
                <ul className="submenu" ref={this.submenuRef}>
                    {activeCategory &&
                        activeCategory.entries.map(entry => renderEntry(entry))}
                    {activeCategory &&
                        activeCategory.subcategories.map(
                            subcategory =>
                                subcategory.entries &&
                                subcategory.entries.map(entry =>
                                    renderEntry(entry)
                                )
                        )}
                </ul>
            </div>
        )
    }
}

@observer
export class MobileTopicsMenu extends React.Component<{
    categories: CategoryWithEntries[]
}> {
    @observable.ref activeCategory?: CategoryWithEntries

    @action.bound toggleCategory(category: CategoryWithEntries) {
        if (this.activeCategory === category) this.activeCategory = undefined
        else this.activeCategory = category
    }

    render() {
        const { categories } = this.props
        const { activeCategory } = this
        return (
            <div className="mobile-topics-dropdown sm-only">
                <ul>
                    <li className="header">
                        <h2>Topics</h2>
                    </li>
                    {categories.map(category => (
                        <li key={category.slug} className="category">
                            <a onClick={() => this.toggleCategory(category)}>
                                <span className="label">{category.name}</span>
                                <span className="icon">
                                    <FontAwesomeIcon
                                        icon={
                                            activeCategory === category
                                                ? faAngleUp
                                                : faAngleDown
                                        }
                                    />
                                </span>
                            </a>
                            {activeCategory === category && (
                                <div className="subcategory-menu">
                                    <ul>
                                        {category.entries.map(entry =>
                                            renderEntry(entry)
                                        )}
                                        {category.subcategories.map(
                                            subcategory =>
                                                subcategory.entries &&
                                                subcategory.entries.map(entry =>
                                                    renderEntry(entry)
                                                )
                                        )}
                                    </ul>
                                </div>
                            )}
                        </li>
                    ))}
                    <li className="end-link">
                        <a
                            href="/charts"
                            data-track-click
                            data-track-note="header-navigation"
                        >
                            Charts
                        </a>
                    </li>
                    <li className="end-link">
                        <a
                            href="/teaching"
                            data-track-click
                            data-track-note="header-navigation"
                        >
                            Teaching Hub
                        </a>
                    </li>
                    <li className="end-link">
                        <a
                            href="https://sdg-tracker.org"
                            data-track-click
                            data-track-note="header-navigation"
                        >
                            Sustainable Development Goals Tracker
                        </a>
                    </li>
                    <li className="end-link">
                        <a
                            href="/blog"
                            data-track-click
                            data-track-note="header-navigation"
                        >
                            Latest
                        </a>
                    </li>
                    <li className="end-link">
                        <a
                            href="/about"
                            data-track-click
                            data-track-note="header-navigation"
                        >
                            About
                        </a>
                    </li>
                    <li className="end-link">
                        <a
                            href="/donate"
                            data-track-click
                            data-track-note="header-navigation"
                        >
                            Donate
                        </a>
                    </li>
                </ul>
            </div>
        )
    }
}

@observer
export class SiteHeaderMenus extends React.Component {
    @observable width!: number
    @observable.ref categories: CategoryWithEntries[] = []

    @action.bound onResize() {
        this.width = window.innerWidth
    }

    async getEntries() {
        const json = await (
            await fetch("/headerMenu.json", {
                method: "GET",
                credentials: "same-origin",
                headers: {
                    Accept: "application/json"
                }
            })
        ).json()

        runInAction(() => (this.categories = json.categories))
    }

    componentDidMount() {
        this.getEntries()
        this.onResize()
        window.addEventListener("resize", this.onResize)
    }

    componentWillUnmount() {
        window.removeEventListener("resize", this.onResize)
    }

    render() {
        return <Header categories={this.categories} />
    }
}

export function runHeaderMenus() {
    ReactDOM.render(<SiteHeaderMenus />, document.querySelector(".site-header"))
}<|MERGE_RESOLUTION|>--- conflicted
+++ resolved
@@ -224,11 +224,7 @@
                             </div>
                         </div>
                     </nav>
-<<<<<<< HEAD
-                    <div className="header-logos-wrapper md-up">
-=======
                     <div className="header-logos-wrapper">
->>>>>>> 861de610
                         <a
                             href="https://www.oxfordmartin.ox.ac.uk/global-development"
                             className="oxford-logo"
