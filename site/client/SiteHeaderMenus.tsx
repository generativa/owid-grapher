--- conflicted
+++ resolved
@@ -3,21 +3,8 @@
 import { observable, runInAction, action } from 'mobx'
 import { observer } from 'mobx-react'
 import { FontAwesomeIcon } from '@fortawesome/react-fontawesome'
-<<<<<<< HEAD
-import { faSearch, faBars } from '@fortawesome/free-solid-svg-icons'
 import { HeaderSearch } from './HeaderSearch'
-export interface EntryMeta {
-    slug: string
-    title: string
-    starred: boolean
-}
-
-export interface CategoryWithEntries {
-    name: string
-    slug: string
-    entries: EntryMeta[]
-}
-=======
+
 import { faSearch, faBars, faExternalLinkAlt, faEnvelope, faArrowDown, faAngleDown, faAngleUp } from '@fortawesome/free-solid-svg-icons'
 import { CategoryWithEntries, EntryMeta } from 'db/wpdb'
 import classnames from 'classnames'
@@ -26,7 +13,6 @@
 
 import { AmazonMenu } from './AmazonMenu'
 import { faTwitter, faFacebook } from '@fortawesome/free-brands-svg-icons'
->>>>>>> 238edf25
 
 @observer
 export class Header extends React.Component<{ categories: CategoryWithEntries[] }> {
@@ -90,13 +76,7 @@
                     </div>
                     <div>
                         <div className="site-primary-navigation">
-                            <form className="site-search" action="https://google.com/search" method="GET">
-                                <input type="hidden" name="sitesearch" value="ourworldindata.org" />
-                                <input type="search" name="q" placeholder="Search..." />
-                                <div className="icon">
-                                    <FontAwesomeIcon icon={faSearch} />
-                                </div>
-                            </form>
+                            <HeaderSearch/>
                             <ul className="site-primary-links">
                                 <li><a href="/blog">Blog</a></li>
                                 <li><a href="/about">About</a></li>
@@ -119,9 +99,6 @@
                         </a>
                     </li>
                     <li>
-<<<<<<< HEAD
-                        <HeaderSearch/>
-=======
                         <a href="https://www.facebook.com/OurWorldinData/" target="_blank" rel="noopener noreferrer" title="Subscribe to our Facebook page">
                             <FontAwesomeIcon icon={faFacebook} />
                         </a>
@@ -130,7 +107,6 @@
                         <a href="/subscribe" target="_blank" rel="noopener noreferrer" title="Subscribe to our newsletter">
                             <FontAwesomeIcon icon={faEnvelope} />
                         </a>
->>>>>>> 238edf25
                     </li>
                 </ul>
                 <div className="site-navigation mobile-only">
@@ -240,13 +216,7 @@
     render() {
         const {categories} = this.props 
         const {activeCategory} = this
-<<<<<<< HEAD
-        
-        return <div id="topics-dropdown" className="mobile">
-=======
-
-        return <div className="mobile-topics-dropdown mobile-only">
->>>>>>> 238edf25
+        return <div id="mobile-topics-dropdown" className="mobile-only">
             <ul>
                 <li className="header">
                     <h2>Topics</h2>
