--- conflicted
+++ resolved
@@ -138,35 +138,6 @@
 }
 
 .header-logos-wrapper {
-<<<<<<< HEAD
-    display: flex;
-    align-items: center;
-
-    .oxford-logo {
-        width: 9rem;
-    }
-
-    .gcdl-logo {
-        width: 2rem;
-        margin-left: 0.5rem;
-    }
-
-    .oxford-logo,
-    .gcdl-logo {
-        opacity: 0.85;
-        display: flex;
-        align-items: center;
-
-        img {
-            width: 100%;
-        }
-    }
-
-    @media (max-width: 68rem) {
-        .oxford-logo,
-        .gcdl-logo {
-            display: none;
-=======
     display: none;
     @include md-up {
         display: flex;
@@ -196,7 +167,6 @@
             .gcdl-logo {
                 display: none;
             }
->>>>>>> 861de610
         }
     }
 }
