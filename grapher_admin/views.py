--- conflicted
+++ resolved
@@ -383,45 +383,6 @@
 
     return JsonResponse({ 'success': True, 'data': {'id': chart.pk} })
 
-<<<<<<< HEAD
-=======
-def managechart(request: HttpRequest, chartid: str):
-    try:
-        chart = Chart.objects.get(pk=int(chartid))
-    except Chart.DoesNotExist:
-        return HttpResponseNotFound('No such chart!')
-    except ValueError:
-        return HttpResponseNotFound('No such chart!')
-    if request.method == 'PUT':
-        data = json.loads(request.body.decode('utf-8'))
-        return savechart(request, chart, data, request.user)
-    if request.method == 'DELETE':
-        wasPublished = chart.config.get("isPublished")
-        chart.delete()
-        if wasPublished:
-            _post_update(request, chart)
-        return JsonResponse({ 'success': True })
-    if request.method == 'GET':
-        return HttpResponseRedirect(reverse('showchartinternal', args=(chartid,)))
-
-def starchart(request: HttpRequest, chartid: str):
-    with transaction.atomic():
-        try:
-            chart = Chart.objects.get(pk=int(chartid))
-        except Chart.DoesNotExist:
-            return JsonErrorResponse('No such chart!', status=404)
-        except ValueError:
-            return JsonErrorResponse('No such chart!', status=404)
-
-        Chart.objects.update(starred=False)
-        chart.starred = True
-        chart.save()
-
-    Chart.bake(request.user, chart.config['slug'])
-
-    return JsonResponse({'success': True})
-
->>>>>>> 1bebb1c0
 def importdata(request: HttpRequest):
     datasets = Dataset.objects.filter(namespace='owid').order_by('name').values()
     datasetlist = []
@@ -1965,88 +1926,4 @@
 
     return render(request, 'admin.datasets.by.category.html', context={'current_user': request.user.name,
                                                                        'tree_json': tree_json
-<<<<<<< HEAD
-                                                                       })
-=======
-                                                                       })
-
-def buildstatus(request):
-    r = requests.get(f"https://api.netlify.com/api/v1/sites/a7b9d6fc-5c50-41b8-b37f-9387e90c356d/deploys?access_token={settings.NETLIFY_ACCESS_TOKEN}")
-    return JsonResponse(r.json()[0])
-
-
-def variables(request, ids):
-    """
-    :param request: Request object
-    :param ids: ids of requested variables
-    :return: json file of requested variables in plain text format
-    """
-    meta = { "variables": {} }
-
-    # First, grab all the variable metadata needed by the frontend
-    variable_ids = [int(idStr) for idStr in ids.split('+')]
-    variables = Variable.objects.filter(id__in=variable_ids).select_related('fk_dst_id', 'sourceId').values(
-        'id', 'name', 'description', 'unit', 'short_unit',
-        'display', 'fk_dst_id__name', 'sourceId__pk', 'sourceId__name', 'sourceId__description'
-    )
-
-    # Process the metadata into a nicer form
-    for variable in variables:
-        variable['shortUnit'] = variable.pop('short_unit')
-        variable['datasetName'] = variable.pop('fk_dst_id__name')
-        source_description = json.loads(variable.pop('sourceId__description'))
-        variable['source'] = source_description
-        variable['source']['id'] = variable.pop('sourceId__pk')
-        variable['source']['name'] = variable.pop('sourceId__name')
-        variable['source']['dataPublishedBy'] = "" if not source_description['dataPublishedBy'] else source_description['dataPublishedBy']
-        variable['source']['dataPublisherSource'] = "" if not source_description['dataPublisherSource'] else source_description[
-            'dataPublisherSource']
-        variable['source']['link'] = "" if not source_description['link'] else source_description['link']
-        variable['source']['retrievedDate'] = "" if not source_description['retrievedDate'] else source_description['retrievedDate']
-        variable['source']['additionalInfo'] = "" if not source_description['additionalInfo'] else source_description[
-            'additionalInfo']
-        meta['variables'][variable['id']] = variable
-
-    # Now fetch the actual data, using a custom csv-like transfer format
-    # for efficiency (this is the most common expensive operation in the grapher)
-    varstring = ""
-    with connection.cursor() as cursor:
-        cursor.execute("""
-            SELECT value, year, fk_var_id as var_id, entities.id as entity_id, 
-            entities.name as entity_name, entities.code as entity_code 
-            FROM data_values 
-            LEFT JOIN entities ON data_values.fk_ent_id = entities.id 
-            WHERE data_values.fk_var_id IN %s 
-            ORDER BY var_id ASC, year ASC
-        """, [variable_ids])
-        rows = dictfetchall(cursor)
-
-    def stream():
-        yield json.dumps(meta)
-
-        entitykey = {}
-        seen_variables = {}
-        for row in rows:
-            if row['var_id'] not in seen_variables:
-                seen_variables[row['var_id']] = True
-                yield "\r\n"
-                yield str(row['var_id'])
-
-            yield f";{row['year']},{row['entity_id']},{row['value']}"
-
-            if row['entity_id'] not in entitykey:
-                entitykey[row['entity_id']] = {'name': row['entity_name'], 'code': row['entity_code']}
-
-        yield "\r\n"
-        yield json.dumps(entitykey)
-
-    response = StreamingHttpResponse(stream(), content_type="text/plain")
-
-    if get_query_string(request):
-        response['Cache-Control'] = 'max-age=31536000 public'
-    else:
-        response['Cache-Control'] = 'no-cache'
-    response['Access-Control-Allow-Origin'] = '*'
-
-    return response
->>>>>>> 1bebb1c0
+                                                                       })