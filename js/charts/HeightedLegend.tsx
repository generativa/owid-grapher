/* HeightedLegend.tsx
 * ================
 *
 */

import * as React from 'react'
import { some, noop, includes, cloneDeep, max, sortBy } from './Util'
import { defaultTo } from './Util'
import { computed } from 'mobx'
import { observer } from 'mobx-react'
import TextWrap from './TextWrap'
import AxisScale from './AxisScale'
import Bounds from './Bounds'

export interface HeightedLegendProps {
    items: HeightedLegendItem[],
    maxWidth?: number,
    fontSize: number
}

export interface HeightedLegendItem {
    key: string,
    label: string,
    color: string,
    yValue: number
}

interface HeightedLegendMark {
    item: HeightedLegendItem,
    textWrap: TextWrap,
    width: number,
    height: number
}

export default class HeightedLegend {
    props: HeightedLegendProps

    @computed get fontSize(): number { return 0.8*this.props.fontSize }
    @computed get rectSize(): number { return 10 }
    @computed get rectPadding(): number { return 5 }
    @computed get maxWidth() { return defaultTo(this.props.maxWidth, Infinity) }

    @computed.struct get marks(): HeightedLegendMark[] {
        const { fontSize, rectSize, rectPadding, maxWidth } = this
        const maxTextWidth = maxWidth - rectSize - rectPadding

        return this.props.items.map(item => {
            const textWrap = new TextWrap({ text: item.label, maxWidth: maxTextWidth, fontSize: fontSize })
            return {
                item: item,
                textWrap: textWrap,
                width: rectSize + rectPadding + textWrap.width,
                height: Math.max(textWrap.height, rectSize / 4)
            }
        })
    }

    @computed get width(): number {
        if (this.marks.length === 0)
            return 0
        else
            return defaultTo(max(this.marks.map(d => d.width)), 0)
    }

    constructor(props: HeightedLegendProps) {
        this.props = props
    }
}

export interface HeightedLegendViewProps {
    x: number,
    legend: HeightedLegend,
    yScale: AxisScale,
    focusKeys: string[],
    onMouseOver?: (key: string) => void,
    onClick?: (key: string) => void,
    onMouseLeave?: () => void
}

@observer
export class HeightedLegendView extends React.Component<HeightedLegendViewProps> {
    @computed get onMouseOver(): any { return defaultTo(this.props.onMouseOver, noop) }
    @computed get onMouseLeave(): any { return defaultTo(this.props.onMouseLeave, noop) }
    @computed get onClick(): any { return defaultTo(this.props.onClick, noop) }

    @computed get isFocusMode() {
        return this.props.focusKeys.length !== this.props.legend.marks.length && some(this.props.legend.marks, m => includes(this.props.focusKeys, m.item.key))
    }

    // Naive initial placement of each mark at the target height, before collision detection
    @computed get initialMarks() {
        const { legend, x, yScale } = this.props

        return sortBy(legend.marks.map(m => {
            const y = yScale.place(m.item.yValue)

            // Don't let them go off the edge
            /*if (y+m.height > yScale.rangeMax) {
                y = yScale.rangeMax-m.height
            } else if (y < yScale.rangeMin) {
                y = yScale.rangeMin
            }*/

            const bounds = new Bounds(x, y - m.height / 2, m.width, m.height)

            return {
                mark: m,
                origBounds: bounds,
                bounds: bounds,
                isOverlap: false
            }
        }), m => m.bounds.y)
    }

    // Each mark starts at target height. When a conflict is detected, the lower label is pushed down a bit.
    @computed get topDownPlacement() {
        const { initialMarks } = this
        const { yScale } = this.props

        const marks = cloneDeep(initialMarks)
        for (let i = 0; i < marks.length; i++) {
            for (let j = i + 1; j < marks.length; j++) {
                const m1 = marks[i]
                const m2 = marks[j]
                const isOverlap = m1.bounds.intersects(m2.bounds)
                if (isOverlap) {
                    const overlapHeight = (m1.bounds.y + m1.bounds.height) - m2.bounds.y
                    const newBounds = m2.bounds.extend({ y: m2.bounds.y + overlapHeight })

                    // Don't push off the edge of the chart
                    if (newBounds.bottom > yScale.rangeMax) {
                        m2.isOverlap = true
                    } else {
                        m2.bounds = newBounds
                    }
                }
            }
        }

        return marks
    }

    // Inverse placement. Each mark starts at target height. When conflict is detected, upper label is pushed up.
    @computed get bottomUpPlacement() {
        const { initialMarks } = this
        const { yScale } = this.props

        const marks = cloneDeep(initialMarks).reverse()
        for (let i = 0; i < marks.length; i++) {
            const m1 = marks[i]
            if (i === 0 && m1.bounds.bottom > yScale.rangeMax) {
                m1.bounds = m1.bounds.extend({ y: yScale.rangeMax - m1.bounds.height })
            }

            for (let j = i + 1; j < marks.length; j++) {
                const m2 = marks[j]
                const isOverlap = m1.bounds.intersects(m2.bounds)
                if (isOverlap) {
                    const overlapHeight = (m2.bounds.y + m2.bounds.height) - m1.bounds.y
                    const newBounds = m2.bounds.extend({ y: m2.bounds.y - overlapHeight })

                    // Don't push off the edge of the chart
                    if (newBounds.top < yScale.rangeMin) {
                        m2.isOverlap = true
                    } else {
                        m2.bounds = newBounds
                    }
                }
            }
        }

        return marks
    }

    // Overlapping placement, for when we really can't find a solution without overlaps.
    @computed get overlappingPlacement() {
        const marks = cloneDeep(this.initialMarks)
        for (let i = 0; i < marks.length; i++) {
            const m1 = marks[i]

            for (let j = i + 1; j < marks.length; j++) {
                const m2 = marks[j]
                const isOverlap = !m1.isOverlap && m1.bounds.intersects(m2.bounds)
                if (isOverlap) {
                    m2.isOverlap = true
                }
            }
        }
        return marks
    }

    @computed get placedMarks() {
        const topOverlaps = this.topDownPlacement.filter(m => m.isOverlap).length
        if (topOverlaps === 0) return this.topDownPlacement

        const bottomOverlaps = this.bottomUpPlacement.filter(m => m.isOverlap).length
        if (bottomOverlaps === 0) return this.bottomUpPlacement

        return this.overlappingPlacement
    }

    @computed get backgroundMarks() {
        const { focusKeys } = this.props
        const { isFocusMode } = this
        return this.placedMarks.filter(m => isFocusMode ? !includes(focusKeys, m.mark.item.key) : m.isOverlap)
    }

    @computed get focusMarks() {
        const { focusKeys } = this.props
        const { isFocusMode } = this
        return this.placedMarks.filter(m => isFocusMode ? includes(focusKeys, m.mark.item.key) : !m.isOverlap)
    }

    @computed get numMovesNeeded() {
        return this.placedMarks.filter(m => m.isOverlap || !m.bounds.equals(m.origBounds)).length
    }

    renderBackground() {
        const { x, legend } = this.props
        const { rectSize, rectPadding } = legend
        const { backgroundMarks, isFocusMode } = this

        return backgroundMarks.map(mark => {
<<<<<<< HEAD
            const result = <g className="legendMark" onMouseOver={() => this.onMouseOver(mark.mark.item.color)} onMouseLeave={() => this.onMouseLeave()} onClick={() => this.onClick(mark.mark.item.key)}>
=======
            const result = <g className="legendMark" onMouseOver={() => this.onMouseOver(mark.mark.item.key)} onClick={() => this.onClick(mark.mark.item.key)}>
>>>>>>> adfc699f
                <rect x={x} y={mark.bounds.y} width={mark.bounds.width} height={mark.bounds.height} fill="#fff" opacity={0} />
                <rect x={x} y={mark.bounds.centerY - rectSize / 8} width={rectSize} height={rectSize / 4} fill={isFocusMode ? "#ccc" : mark.mark.item.color} />
                {mark.mark.textWrap.render(x + rectSize + rectPadding, mark.bounds.y, { fill: isFocusMode ? "#ccc" : "#eee" })}
            </g>

            return result
        })
    }

    renderFocus() {
        const { x, legend } = this.props
        const { rectSize, rectPadding } = legend
        const { focusMarks } = this

        return focusMarks.map(mark => {
<<<<<<< HEAD
            const result = <g className="legendMark" onMouseOver={() => this.onMouseOver(mark.mark.item.color)} onMouseLeave={() => this.onMouseLeave()} onClick={() => this.onClick(mark.mark.item.key)}>
=======
            const result = <g className="legendMark" onMouseOver={() => this.onMouseOver(mark.mark.item.key)} onClick={() => this.onClick(mark.mark.item.key)}>
>>>>>>> adfc699f
                <rect x={x} y={mark.bounds.y} width={mark.bounds.width} height={mark.bounds.height} fill="#fff" opacity={0} />
                <rect x={x} y={mark.bounds.centerY - rectSize / 8} width={rectSize} height={rectSize / 4} fill={mark.mark.item.color} />
                {mark.mark.textWrap.render(x + rectSize + rectPadding, mark.bounds.y, { fill: "#333" })}
            </g>

            return result
        })
    }

    render() {
<<<<<<< HEAD
        return <g className="HeightedLegend clickable">
=======
        return <g className="HeightedLegend clickable" onMouseLeave={() => this.onMouseLeave()}>
>>>>>>> adfc699f
            {this.renderBackground()}
            {this.renderFocus()}
        </g>
    }
}<|MERGE_RESOLUTION|>--- conflicted
+++ resolved
@@ -221,11 +221,7 @@
         const { backgroundMarks, isFocusMode } = this
 
         return backgroundMarks.map(mark => {
-<<<<<<< HEAD
-            const result = <g className="legendMark" onMouseOver={() => this.onMouseOver(mark.mark.item.color)} onMouseLeave={() => this.onMouseLeave()} onClick={() => this.onClick(mark.mark.item.key)}>
-=======
             const result = <g className="legendMark" onMouseOver={() => this.onMouseOver(mark.mark.item.key)} onClick={() => this.onClick(mark.mark.item.key)}>
->>>>>>> adfc699f
                 <rect x={x} y={mark.bounds.y} width={mark.bounds.width} height={mark.bounds.height} fill="#fff" opacity={0} />
                 <rect x={x} y={mark.bounds.centerY - rectSize / 8} width={rectSize} height={rectSize / 4} fill={isFocusMode ? "#ccc" : mark.mark.item.color} />
                 {mark.mark.textWrap.render(x + rectSize + rectPadding, mark.bounds.y, { fill: isFocusMode ? "#ccc" : "#eee" })}
@@ -241,11 +237,7 @@
         const { focusMarks } = this
 
         return focusMarks.map(mark => {
-<<<<<<< HEAD
-            const result = <g className="legendMark" onMouseOver={() => this.onMouseOver(mark.mark.item.color)} onMouseLeave={() => this.onMouseLeave()} onClick={() => this.onClick(mark.mark.item.key)}>
-=======
             const result = <g className="legendMark" onMouseOver={() => this.onMouseOver(mark.mark.item.key)} onClick={() => this.onClick(mark.mark.item.key)}>
->>>>>>> adfc699f
                 <rect x={x} y={mark.bounds.y} width={mark.bounds.width} height={mark.bounds.height} fill="#fff" opacity={0} />
                 <rect x={x} y={mark.bounds.centerY - rectSize / 8} width={rectSize} height={rectSize / 4} fill={mark.mark.item.color} />
                 {mark.mark.textWrap.render(x + rectSize + rectPadding, mark.bounds.y, { fill: "#333" })}
@@ -256,11 +248,7 @@
     }
 
     render() {
-<<<<<<< HEAD
-        return <g className="HeightedLegend clickable">
-=======
         return <g className="HeightedLegend clickable" onMouseLeave={() => this.onMouseLeave()}>
->>>>>>> adfc699f
             {this.renderBackground()}
             {this.renderFocus()}
         </g>
