--- conflicted
+++ resolved
@@ -89,10 +89,7 @@
 
         while (mapConfig.props.customNumericColors.length < mapConfig.numBuckets)
             mapConfig.props.customNumericColors.push(undefined)
-<<<<<<< HEAD
-=======
-
->>>>>>> adfc699f
+
         mapConfig.props.customNumericColors[index] = color
     }
 
@@ -220,13 +217,10 @@
         this.props.mapConfig.props.isManualBuckets = isAutomatic ? undefined : true
     }
 
-<<<<<<< HEAD
-=======
     @action.bound onEqualSizeBins(isEqual: boolean) {
         this.props.mapConfig.props.equalSizeBins = isEqual ? true : undefined
     }
 
->>>>>>> adfc699f
     render() {
         const {mapConfig} = this.props
         const availableColorSchemes = map(ColorSchemes, (v: any, k: any) => extend({}, v, { key: k })).filter((v: any) => !!v.name)
@@ -235,16 +229,10 @@
         return <section>
             <h2>Colors</h2>
             <SelectField label="Color scheme:" value={currentColorScheme} options={availableColorSchemes.map(d => d.key).concat(['custom'])} optionLabels={availableColorSchemes.map(d => d.name).concat(['custom'])} onValue={this.onColorScheme} />
-<<<<<<< HEAD
-            <NumberField label="Number of intervals:" value={mapConfig.props.colorSchemeInterval} min={1} max={99} onValue={this.onNumIntervals} />
-            <Toggle label="Invert colors" value={mapConfig.props.colorSchemeInvert || false} onValue={this.onInvert} />
-            <Toggle label="Automatic classification" value={!mapConfig.props.isManualBuckets} onValue={this.onAutomatic} />
-=======
             {" "}<Toggle label="Invert colors" value={mapConfig.props.colorSchemeInvert || false} onValue={this.onInvert} />
             <NumberField label="Number of intervals:" value={mapConfig.props.colorSchemeInterval} min={1} max={99} onValue={this.onNumIntervals} />
             <Toggle label="Automatic classification" value={!mapConfig.props.isManualBuckets} onValue={this.onAutomatic} />
             <Toggle label="Disable visual scaling of legend bins" value={!!mapConfig.props.equalSizeBins} onValue={this.onEqualSizeBins} />
->>>>>>> adfc699f
             <ColorSchemeEditor map={mapConfig} />
         </section>
     }
