// Misc non-SPA views
import {Router} from 'express'
import * as filenamify from 'filenamify'
import * as React from 'react'
import {getConnection} from 'typeorm'

import * as db from '../db'
import {expectInt, tryInt, csvRow, renderToHtmlPage, JsonError} from './serverUtil'
import {tryLogin} from './authentication'
import LoginPage from './LoginPage'
import RegisterPage from './RegisterPage'
import {Dataset} from '../model/Dataset'

import User from '../model/User'
import UserInvitation from '../model/UserInvitation'

const adminViews = Router()

adminViews.get('/login', (req, res) => {
    res.send(renderToHtmlPage(<LoginPage next={req.query.next}/>))
})
adminViews.post('/login', async (req, res) => {
    try {
        const session = await tryLogin(req.body.username, req.body.password)
        res.cookie("sessionid", session.id)
        res.redirect(req.query.next||"/admin")
    } catch (err) {
        res.status(400).send(renderToHtmlPage(<LoginPage next={req.query.next} errorMessage={err.message}/>))
    }
})

adminViews.get('/logout', async (req, res) => {
    if (res.locals.user)
        await db.query(`DELETE FROM django_session WHERE session_key = ?`, [res.locals.session.id])

    res.redirect('/admin')
})

adminViews.get('/register', async (req, res) => {
    if (res.locals.user) {
        res.redirect('/admin')
        return
    }

    let errorMessage: string|undefined
    let invite: UserInvitation|undefined
    try {
        // Delete all expired invites before continuing
        await UserInvitation.createQueryBuilder().where("validTill < NOW()").delete().execute()

        invite = await UserInvitation.findOne({ code: req.query.code })
        if (!invite) {
            throw new JsonError("Invite code invalid or expired")
        }
    } catch (err) {
        errorMessage = err.message
        res.status(tryInt(err.code, 500))
    } finally {
        res.send(renderToHtmlPage(<RegisterPage inviteEmail={invite && invite.email} errorMessage={errorMessage} body={req.query}/>))
    }
})

adminViews.post('/register', async (req, res) => {
    try {
        // Delete all expired invites before continuing
        await UserInvitation.createQueryBuilder().where("validTill < NOW()").delete().execute()

        const invite = await UserInvitation.findOne({ code: req.body.code })
        if (!invite) {
            throw new JsonError("Invite code invalid or expired", 403)
        }

        if (req.body.password !== req.body.confirmPassword) {
            throw new JsonError("Passwords don't match!", 400)
        }

        await getConnection().transaction(async manager => {
            const user = new User()
            user.email = req.body.email
            user.fullName = req.body.fullName
            user.createdAt = new Date()
            user.updatedAt = new Date()
            user.lastLogin = new Date()
            await user.setPassword(req.body.password)
            await manager.getRepository(User).save(user)

            // Remove the invite now that it has been used successfully
            await manager.remove(invite)
        })

        await tryLogin(req.body.email, req.body.password)
        res.redirect('/admin')
    } catch (err) {
        res.status(tryInt(err.code, 500))
        res.send(renderToHtmlPage(<RegisterPage errorMessage={err.message} body={req.body}/>))
    }
})

adminViews.get('/datasets/:datasetId.csv', async (req, res) => {
    const datasetId = expectInt(req.params.datasetId)

    const datasetName = (await db.get(`SELECT name FROM datasets WHERE id=?`, [datasetId])).name
<<<<<<< HEAD
    res.setHeader('Content-Disposition', `attachment; filename='${filenamify(datasetName)}.csv'`)

    const csvHeader = ["Entity", "Year"]
    const variables = await db.query(`SELECT name, id FROM variables v WHERE v.datasetId=? ORDER BY v.id ASC`, [datasetId])
    for (const variable of variables) {
        csvHeader.push(variable.name)
    }

    res.write(csvRow(csvHeader))

    const data = await db.query(`
        SELECT e.name AS entity, dv.year, dv.value, dv.variableId FROM data_values dv
        JOIN variables v ON v.id=dv.variableId
        JOIN datasets d ON v.datasetId=d.id
        JOIN entities e ON dv.entityId=e.id
        WHERE d.id=?
        ORDER BY e.name ASC, dv.year ASC, dv.variableId ASC`, [datasetId])

    let row: string[] = []
    for (const datum of data) {
        if (datum.entity !== row[0] || datum.year !== row[1]) {
            // New row
            if (row.length) {
                res.write(csvRow(row))
            }
            row = [datum.entity, datum.year]
        }

        // Missing data values == blank cells
        while (datum.variableId !== variables[row.length-2].id) {
            row.push("")
        }

        row.push(datum.value)
    }
=======
    res.attachment(filenamify(datasetName)+".csv")

    return Dataset.writeCSV(datasetId, res)
})

adminViews.get('/datasets/:datasetId/downloadZip', async (req, res) => {
    const datasetId = expectInt(req.params.datasetId)
>>>>>>> 6382384c

    const datasetName = (await db.get(`SELECT name FROM datasets WHERE id=?`, [datasetId])).name
    res.attachment("additional-material.zip")

    const file = await db.get(`SELECT filename, file FROM dataset_files WHERE datasetId=?`, [datasetId])
    res.send(file.file)
})

export default adminViews<|MERGE_RESOLUTION|>--- conflicted
+++ resolved
@@ -100,43 +100,6 @@
     const datasetId = expectInt(req.params.datasetId)
 
     const datasetName = (await db.get(`SELECT name FROM datasets WHERE id=?`, [datasetId])).name
-<<<<<<< HEAD
-    res.setHeader('Content-Disposition', `attachment; filename='${filenamify(datasetName)}.csv'`)
-
-    const csvHeader = ["Entity", "Year"]
-    const variables = await db.query(`SELECT name, id FROM variables v WHERE v.datasetId=? ORDER BY v.id ASC`, [datasetId])
-    for (const variable of variables) {
-        csvHeader.push(variable.name)
-    }
-
-    res.write(csvRow(csvHeader))
-
-    const data = await db.query(`
-        SELECT e.name AS entity, dv.year, dv.value, dv.variableId FROM data_values dv
-        JOIN variables v ON v.id=dv.variableId
-        JOIN datasets d ON v.datasetId=d.id
-        JOIN entities e ON dv.entityId=e.id
-        WHERE d.id=?
-        ORDER BY e.name ASC, dv.year ASC, dv.variableId ASC`, [datasetId])
-
-    let row: string[] = []
-    for (const datum of data) {
-        if (datum.entity !== row[0] || datum.year !== row[1]) {
-            // New row
-            if (row.length) {
-                res.write(csvRow(row))
-            }
-            row = [datum.entity, datum.year]
-        }
-
-        // Missing data values == blank cells
-        while (datum.variableId !== variables[row.length-2].id) {
-            row.push("")
-        }
-
-        row.push(datum.value)
-    }
-=======
     res.attachment(filenamify(datasetName)+".csv")
 
     return Dataset.writeCSV(datasetId, res)
@@ -144,7 +107,6 @@
 
 adminViews.get('/datasets/:datasetId/downloadZip', async (req, res) => {
     const datasetId = expectInt(req.params.datasetId)
->>>>>>> 6382384c
 
     const datasetName = (await db.get(`SELECT name FROM datasets WHERE id=?`, [datasetId])).name
     res.attachment("additional-material.zip")
